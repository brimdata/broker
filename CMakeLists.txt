# -- Project Setup ------------------------------------------------------------

cmake_minimum_required(VERSION 3.0 FATAL_ERROR)
project(broker C CXX)
include(cmake/CommonCMakeConfig.cmake)
include(GNUInstallDirs)

get_directory_property(parent_dir PARENT_DIRECTORY)
if(parent_dir)
  set(broker_is_subproject ON)
else()
  set(broker_is_subproject OFF)
endif()
unset(parent_dir)

if (WIN32)
  message(STATUS "Broker currently only supports static bulids on Windows")
  message(STATUS "Note: continue with ENABLE_STATIC_ONLY")
  set(ENABLE_STATIC_ONLY ON)
endif ()

# Leave most compiler flags alone when building as subdirectory.
if (NOT broker_is_subproject)

  set(CMAKE_RUNTIME_OUTPUT_DIRECTORY ${CMAKE_CURRENT_BINARY_DIR}/bin)
  set(CMAKE_LIBRARY_OUTPUT_DIRECTORY ${CMAKE_CURRENT_BINARY_DIR}/lib)
  set(CMAKE_ARCHIVE_OUTPUT_DIRECTORY ${CMAKE_CURRENT_BINARY_DIR}/lib)

  if ( ENABLE_CCACHE )
    find_program(CCACHE_PROGRAM ccache)

    if ( NOT CCACHE_PROGRAM )
      message(FATAL_ERROR "ccache not found")
    endif ()

    message(STATUS "Using ccache: ${CCACHE_PROGRAM}")
    set(CMAKE_C_COMPILER_LAUNCHER   ${CCACHE_PROGRAM})
    set(CMAKE_CXX_COMPILER_LAUNCHER ${CCACHE_PROGRAM})
  endif ()

  if ( BROKER_SANITIZERS )
      # Check the thread library info early as setting compiler flags seems to
      # interfere with the detection and causes CMAKE_THREAD_LIBS_INIT to not
      # include -lpthread when it should.
      find_package(Threads)
      set(_sanitizer_flags "-fsanitize=${BROKER_SANITIZERS}")
      set(_sanitizer_flags "${_sanitizer_flags} -fno-omit-frame-pointer")
      set(_sanitizer_flags "${_sanitizer_flags} -fno-optimize-sibling-calls")

      if ( NOT DEFINED BROKER_SANITIZER_OPTIMIZATIONS )
        if ( DEFINED ENV{NO_OPTIMIZATIONS} )
          # Using -O1 is generally the suggestion to get more reasonable
          # performance.  The one downside is it that the compiler may optimize
          # out code that otherwise generates an error/leak in a -O0 build, but
          # that should be rare and users mostly will not be running unoptimized
          # builds in production anyway.
          set(BROKER_SANITIZER_OPTIMIZATIONS false CACHE INTERNAL "" FORCE)
        else ()
          set(BROKER_SANITIZER_OPTIMIZATIONS true CACHE INTERNAL "" FORCE)
        endif ()
      endif ()

      if ( BROKER_SANITIZER_OPTIMIZATIONS )
        set(_sanitizer_flags "${_sanitizer_flags} -O1")
      endif ()

      # Technically, then we also need to use the compiler to drive linking and
      # give the sanitizer flags there, too.  However, CMake, by default, uses
      # the compiler for linking and so the flags automatically get used.  See
      # https://cmake.org/pipermail/cmake/2014-August/058268.html
      set(CAF_EXTRA_FLAGS "${_sanitizer_flags}")

      # Set EXTRA_FLAGS if broker isn't being built as part of a Zeek build.
      # The Zeek build sets it otherwise.
      if ( NOT ZEEK_SANITIZERS )
        set(EXTRA_FLAGS "${EXTRA_FLAGS} ${_sanitizer_flags}")
      endif ()
  endif()

  # Mac OS ignores -pthread but other platforms require it
  if (NOT APPLE AND NOT WIN32)
    set(EXTRA_FLAGS "${EXTRA_FLAGS} -pthread")
  endif ()

  if (MSVC)
    # Allow more sections in object files, otherwise Broker fails to compile.
    set(EXTRA_FLAGS "${EXTRA_FLAGS} /bigobj")
  else ()
    # Increase warnings.
    set(EXTRA_FLAGS "${EXTRA_FLAGS} -Wall -Wno-unused -pedantic")
    # Increase maximum number of instantiations.
    set(EXTRA_FLAGS "${EXTRA_FLAGS} -ftemplate-depth=512")
    # Reduce the number of template instantiations shown in backtrace.
    set(EXTRA_FLAGS "${EXTRA_FLAGS} -ftemplate-backtrace-limit=3")
  endif ()

  # Append our extra flags to the existing value of CXXFLAGS.
  set(CMAKE_CXX_FLAGS "${CMAKE_CXX_FLAGS} ${EXTRA_FLAGS}")

endif()

<<<<<<< HEAD
if (MSVC)

  # SSE2 is a default flag on MSVC.
  set(BROKER_USE_SSE2 ON)

elseif (NOT BROKER_DISABLE_SSE2_CHECK)
=======
include(RequireCXX17)

if (NOT BROKER_DISABLE_SSE2_CHECK)
>>>>>>> 706d96be

  include(CheckIncludeFiles)
  set(CMAKE_REQUIRED_FLAGS -msse2)
  check_include_files(emmintrin.h BROKER_USE_SSE2)
  set(CMAKE_REQUIRED_FLAGS)

  if (BROKER_USE_SSE2)
    add_definitions(-msse2)
  endif ()

endif ()

if (NOT BROKER_DISABLE_ATOMICS_CHECK)

  set(atomic_64bit_ops_test "
    #include <atomic>
    struct s64 { char a, b, c, d, e, f, g, h; };
    int main() { std::atomic<s64> x; x.store({}); x.load(); return 0; }
  ")
  include(CheckCXXSourceCompiles)
  check_cxx_source_compiles("${atomic_64bit_ops_test}" atomic64_builtin)

  if ( NOT atomic64_builtin )
    set(CMAKE_REQUIRED_LIBRARIES atomic)
    check_cxx_source_compiles("${atomic_64bit_ops_test}" atomic64_with_lib)
    set(CMAKE_REQUIRED_LIBRARIES)

    if ( atomic64_with_lib )
      set(LINK_LIBS ${LINK_LIBS} atomic)
    else ()
      # Guess we'll find out for sure when we compile/link.
      message(WARNING "build may fail due to missing 64-bit atomic support")
    endif ()
  endif ()

endif ()

# -- Platform Setup ----------------------------------------------------------

if (APPLE)
  set(BROKER_APPLE true)
elseif(${CMAKE_SYSTEM_NAME} MATCHES "Linux")
  set(BROKER_LINUX true)
elseif(${CMAKE_SYSTEM_NAME} MATCHES "FreeBSD")
  set(BROKER_FREEBSD true)
elseif(WIN32)
  set(BROKER_WINDOWS true)
endif ()

include(TestBigEndian)
test_big_endian(BROKER_BIG_ENDIAN)

# -- Dependencies -------------------------------------------------------------

if (WIN32)
  set(LINK_LIBS ${LINK_LIBS} ws2_32 iphlpapi)
endif ()

# Search for OpenSSL if not already provided by parent project
if (NOT OPENSSL_LIBRARIES)
  find_package(OpenSSL REQUIRED)
  include_directories(BEFORE ${OPENSSL_INCLUDE_DIR})
endif()
set(LINK_LIBS ${LINK_LIBS} ${OPENSSL_LIBRARIES})

if ( CAF_ROOT_DIR )
  find_package(CAF COMPONENTS openssl test io core REQUIRED)
  set(caf_dir    "${CAF_LIBRARY_CORE}")
  set(caf_config "${CAF_INCLUDE_DIR_CORE}/caf/config.hpp")
  get_filename_component(caf_dir ${caf_dir} PATH)

  if (EXISTS "${caf_dir}/../libcaf_core")
    get_filename_component(caf_dir ${caf_dir} PATH)
  else ()
    set(caf_dir "${CAF_INCLUDE_DIR_CORE}")
  endif ()
else ()
  set(CAF_NO_COMPILER_CHECK ON)
  set(CAF_NO_EXAMPLES ON)
  set(CAF_NO_OPENCL ON)
  set(CAF_NO_TOOLS ON)
  set(CAF_NO_PYTHON ON)
  set(CAF_NO_UNIT_TESTS ON)
  if (ENABLE_STATIC)
    set(CAF_BUILD_STATIC ON)
  elseif (ENABLE_STATIC_ONLY)
    set(CAF_BUILD_STATIC_ONLY ON)
  endif ()
  add_subdirectory(3rdparty/caf)
endif ()

set(CAF_VERSION_REQUIRED 0.15.5)

if (CAF_VERSION VERSION_LESS CAF_VERSION_REQUIRED)
  message(FATAL_ERROR "Broker requires at least CAF version"
    " ${CAF_VERSION_REQUIRED}, detected version: ${CAF_VERSION}")
endif ()

include_directories(BEFORE ${CAF_INCLUDE_DIRS})
set(LINK_LIBS ${LINK_LIBS} ${CAF_LIBRARIES})

# RocksDB
find_package(RocksDB)
if (ROCKSDB_FOUND)
  set(BROKER_HAVE_ROCKSDB true)
  include_directories(BEFORE ${ROCKSDB_INCLUDE_DIRS})
  set(LINK_LIBS ${LINK_LIBS} ${ROCKSDB_LIBRARIES})
  set(OPTIONAL_SRC ${OPTIONAL_SRC} src/detail/rocksdb_backend.cc)
endif ()

# -- libroker -----------------------------------------------------------------

file(STRINGS "${CMAKE_CURRENT_SOURCE_DIR}/VERSION" BROKER_VERSION LIMIT_COUNT 1)
string(REPLACE "." " " _version_numbers ${BROKER_VERSION})
separate_arguments(_version_numbers)
list(GET _version_numbers 0 BROKER_VERSION_MAJOR)
list(GET _version_numbers 1 BROKER_VERSION_MINOR)

# The SO number shall increase only if binary interface changes.
set(BROKER_SOVERSION 2)
set(ENABLE_SHARED true)

if (ENABLE_STATIC_ONLY)
  set(ENABLE_STATIC true)
  set(ENABLE_SHARED false)
endif ()

install(DIRECTORY include/broker DESTINATION include FILES_MATCHING PATTERN "*.hh")

include_directories(BEFORE ${CMAKE_CURRENT_SOURCE_DIR}/include)

include_directories(${CMAKE_CURRENT_BINARY_DIR}/include)

configure_file(${CMAKE_CURRENT_SOURCE_DIR}/src/config.hh.in
               ${CMAKE_CURRENT_BINARY_DIR}/include/broker/config.hh)
install(FILES ${CMAKE_CURRENT_BINARY_DIR}/include/broker/config.hh DESTINATION include/broker)

if (NOT BROKER_EXTERNAL_SQLITE_TARGET)
  include_directories(BEFORE ${CMAKE_CURRENT_SOURCE_DIR}/3rdparty)
  set_source_files_properties(3rdparty/sqlite3.c PROPERTIES COMPILE_FLAGS
                              -DSQLITE_OMIT_LOAD_EXTENSION)
  list(APPEND OPTIONAL_SRC 3rdparty/sqlite3.c)
else()
  list(APPEND LINK_LIBS ${BROKER_EXTERNAL_SQLITE_TARGET})
endif()

set(BROKER_SRC
  ${OPTIONAL_SRC}
  src/address.cc
  src/configuration.cc
  src/core_actor.cc
  src/data.cc
  src/defaults.cc
  src/detail/abstract_backend.cc
  src/detail/clone_actor.cc
  src/detail/core_policy.cc
  src/detail/data_generator.cc
  src/detail/filesystem.cc
  src/detail/flare.cc
  src/detail/flare_actor.cc
  src/detail/generator_file_reader.cc
  src/detail/generator_file_writer.cc
  src/detail/make_backend.cc
  src/detail/master_actor.cc
  src/detail/master_resolver.cc
  src/detail/memory_backend.cc
  src/detail/meta_command_writer.cc
  src/detail/meta_data_writer.cc
  src/detail/network_cache.cc
  src/detail/prefix_matcher.cc
  src/detail/sqlite_backend.cc
  src/endpoint.cc
  src/error.cc
  src/internal_command.cc
  src/mailbox.cc
  src/network_info.cc
  src/peer_status.cc
  src/port.cc
  src/publisher.cc
  src/status.cc
  src/status_subscriber.cc
  src/store.cc
  src/subnet.cc
  src/subscriber.cc
  src/time.cc
  src/topic.cc
  src/version.cc
)

if (ENABLE_SHARED)
  add_library(broker SHARED ${BROKER_SRC})
  set_target_properties(broker PROPERTIES
                        SOVERSION ${BROKER_SOVERSION}
                        VERSION ${BROKER_VERSION_MAJOR}.${BROKER_VERSION_MINOR}
                        MACOSX_RPATH true
                        OUTPUT_NAME broker)
  target_link_libraries(broker ${LINK_LIBS})
  install(TARGETS broker DESTINATION ${CMAKE_INSTALL_LIBDIR})
endif ()

if (ENABLE_STATIC)
  add_library(broker_static STATIC ${BROKER_SRC})
  set_target_properties(broker_static PROPERTIES OUTPUT_NAME broker)
  if (NOT DISABLE_PYTHON_BINDINGS)
    set_target_properties(broker_static PROPERTIES POSITION_INDEPENDENT_CODE ON)
  endif()
  target_link_libraries(broker_static ${LINK_LIBS})
  install(TARGETS broker_static DESTINATION ${CMAKE_INSTALL_LIBDIR})
endif ()

# -- Tools --------------------------------------------------------------------

macro(add_tool name)
  add_executable(${name} src/${name}.cc ${ARGN})
  if (ENABLE_SHARED)
    target_link_libraries(${name} ${LINK_LIBS} broker)
    add_dependencies(${name} broker)
  else()
    target_link_libraries(${name} ${LINK_LIBS} broker_static)
    add_dependencies(${name} broker_static)
  endif()
endmacro()

if (NOT BROKER_DISABLE_TOOLS)
  add_tool(broker-pipe)
  add_tool(broker-node)
endif ()

# -- Bindings -----------------------------------------------------------------

if (NOT DISABLE_PYTHON_BINDINGS)
  find_package(PythonInterp)
  if (NOT PYTHONINTERP_FOUND)
    message(STATUS "Skipping Python bindings: Python interpreter not found")
  endif ()

  if(NOT EXISTS "${CMAKE_CURRENT_SOURCE_DIR}/bindings/python/3rdparty/pybind11/CMakeLists.txt")
    message(WARNING "Skipping Python bindings: pybind11 submodule not available")
    set(PYTHONINTERP_FOUND false)
  endif ()

  if (${PYTHON_VERSION_MAJOR}.${PYTHON_VERSION_MINOR} VERSION_LESS 2.7)
    message(WARNING "Skipping Python bindings: Python 2.7 or Python 3 required")
    set(PYTHONINTERP_FOUND false)
  endif ()

  find_package(PythonDev)
  if (PYTHONDEV_FOUND)
    # The standard PythonLibs package puts its includes at PYTHON_INCLUDE_DIRS.
    set(PYTHON_INCLUDE_DIRS ${PYTHON_INCLUDE_DIR})
  else ()
    message(STATUS
            "Skipping Python bindings: Python includes/libraries not found")
  endif ()

  if (PYTHONINTERP_FOUND AND PYTHONDEV_FOUND)
    set (BROKER_PYTHON_BINDINGS true)
    set (BROKER_PYTHON_STAGING_DIR ${CMAKE_CURRENT_BINARY_DIR}/python)
    add_subdirectory(bindings/python)
  endif ()
endif ()

# -- Zeek ---------------------------------------------------------------------

if (NOT "${ZEEK_EXECUTABLE}" STREQUAL "")
    set(ZEEK_FOUND true)
    set(ZEEK_FOUND_MSG "${ZEEK_EXECUTABLE}")
else ()
    set(ZEEK_FOUND false)
    find_file(ZEEK_PATH_DEV zeek-path-dev.sh PATHS ${CMAKE_CURRENT_BINARY_DIR}/../../../build NO_DEFAULT_PATH)
    if (EXISTS ${ZEEK_PATH_DEV})
      set(ZEEK_FOUND true)
      set(ZEEK_FOUND_MSG "${ZEEK_PATH_DEV}")
    endif ()
endif ()

# -- Unit Tests ---------------------------------------------------------------

if ( NOT BROKER_DISABLE_TESTS )
  enable_testing()
  add_subdirectory(tests)
endif ()

# -- Documentation ------------------------------------------------------------

if (NOT WIN32 AND NOT BROKER_DISABLE_DOCS)
  add_subdirectory(doc)
endif ()

# -- Build Summary ------------------------------------------------------------

if (BuildType)
  string(TOUPPER CMAKE_BUILD_TYPE BuildType)
endif ()

macro(display test desc summary)
  if ( ${test} )
    set(${summary} ${desc})
  else ()
    set(${summary} no)
  endif()
endmacro()

display(ENABLE_SHARED yes shared_summary)
display(ENABLE_STATIC yes static_summary)
display(CAF_FOUND "${caf_dir} (${CAF_VERSION})" caf_summary)
display(ROCKSDB_FOUND "${ROCKSDB_INCLUDE_DIRS}" rocksdb_summary)
display(BROKER_PYTHON_BINDINGS yes python_summary)
display(ZEEK_FOUND "${ZEEK_FOUND_MSG}" zeek_summary)

set(summary
    "==================|  Broker Config Summary  |===================="
    "\nVersion:         ${BROKER_VERSION}"
    "\nSO version:      ${BROKER_SOVERSION}"
    "\n"
    "\nBuild Type:      ${CMAKE_BUILD_TYPE}"
    "\nInstall prefix:  ${CMAKE_INSTALL_PREFIX}"
    "\nLibrary prefix:  ${CMAKE_INSTALL_LIBDIR}"
    "\nShared libs:     ${shared_summary}"
    "\nStatic libs:     ${static_summary}"
    "\n"
    "\nCC:              ${CMAKE_C_COMPILER}"
    "\nCFLAGS:          ${CMAKE_C_FLAGS} ${CMAKE_C_FLAGS_${BuildType}}"
    "\nCXX:             ${CMAKE_CXX_COMPILER}"
    "\nCXXFLAGS:        ${CMAKE_CXX_FLAGS} ${CMAKE_CXX_FLAGS_${BuildType}}"
    "\n"
    "\nCAF:             ${caf_summary}"
    "\nRocksDB:         ${rocksdb_summary}"
    "\nPython bindings: ${python_summary}"
    "\nZeek:            ${zeek_summary}"
    "\n=================================================================")

message("\n" ${summary} "\n")
file(WRITE ${CMAKE_CURRENT_BINARY_DIR}/config.summary ${summary})

include(UserChangedWarning)<|MERGE_RESOLUTION|>--- conflicted
+++ resolved
@@ -99,18 +99,14 @@
 
 endif()
 
-<<<<<<< HEAD
+include(RequireCXX17)
+
 if (MSVC)
 
   # SSE2 is a default flag on MSVC.
   set(BROKER_USE_SSE2 ON)
 
 elseif (NOT BROKER_DISABLE_SSE2_CHECK)
-=======
-include(RequireCXX17)
-
-if (NOT BROKER_DISABLE_SSE2_CHECK)
->>>>>>> 706d96be
 
   include(CheckIncludeFiles)
   set(CMAKE_REQUIRED_FLAGS -msse2)
