#pragma once

<<<<<<< HEAD
#include <caf/meta/type_name.hpp>
=======
#include <vector>

>>>>>>> fadb908b
#include <caf/node_id.hpp>

#include "broker/convert.hh"
#include "broker/fwd.hh"
#include "broker/network_info.hh"
#include "broker/optional.hh"

namespace broker {

using caf::node_id;

/// Information about an endpoint.
/// @relates endpoint
struct endpoint_info {
  node_id node;                   ///< A unique context ID per machine/process.
  optional<network_info> network; ///< Optional network-level information.
};

/// @relates endpoint_info
<<<<<<< HEAD
inline bool operator==(const endpoint_info& x, const endpoint_info& y) {
  return x.node == y.node && x.network == y.network;
}

/// @relates endpoint_info
inline bool operator!=(const endpoint_info& x, const endpoint_info& y) {
  return !(x == y);
}

/// @relates endpoint_info
=======
>>>>>>> fadb908b
template <class Inspector>
typename Inspector::result_type inspect(Inspector& f, endpoint_info& info) {
  return f(caf::meta::type_name("endpoint_info"), info.node, info.network);
}

/// @relates endpoint_info
bool convertible_to_endpoint_info(const data& src);

/// @relates endpoint_info
bool convertible_to_endpoint_info(const std::vector<data>& src);

/// @relates endpoint_info
bool convert(const data& src, endpoint_info& dst);

/// @relates endpoint_info
bool convert(const endpoint_info& src, data& dst);

// Enable `can_convert` for `endpoint_info`.
template <>
struct can_convert_predicate<endpoint_info> {
  static bool check(const data& src) {
    return convertible_to_endpoint_info(src);
  }

  static bool check(const std::vector<data>& src) {
    return convertible_to_endpoint_info(src);
  }
};

} // namespace broker<|MERGE_RESOLUTION|>--- conflicted
+++ resolved
@@ -1,12 +1,9 @@
 #pragma once
 
-<<<<<<< HEAD
 #include <caf/meta/type_name.hpp>
-=======
+#include <caf/node_id.hpp>
+
 #include <vector>
-
->>>>>>> fadb908b
-#include <caf/node_id.hpp>
 
 #include "broker/convert.hh"
 #include "broker/fwd.hh"
@@ -25,7 +22,6 @@
 };
 
 /// @relates endpoint_info
-<<<<<<< HEAD
 inline bool operator==(const endpoint_info& x, const endpoint_info& y) {
   return x.node == y.node && x.network == y.network;
 }
@@ -36,8 +32,6 @@
 }
 
 /// @relates endpoint_info
-=======
->>>>>>> fadb908b
 template <class Inspector>
 typename Inspector::result_type inspect(Inspector& f, endpoint_info& info) {
   return f(caf::meta::type_name("endpoint_info"), info.node, info.network);
