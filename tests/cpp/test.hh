#pragma once

#ifdef SUITE
#define CAF_SUITE SUITE
#endif

#include <caf/test/dsl.hpp>

#include <caf/actor_system.hpp>
#include <caf/scheduler/test_coordinator.hpp>
#include <caf/scoped_actor.hpp>

#include <caf/io/network/test_multiplexer.hpp>

#include "broker/configuration.hh"
#include "broker/endpoint.hh"

// -- test setup macros --------------------------------------------------------

#define TEST CAF_TEST
#define FIXTURE_SCOPE CAF_TEST_FIXTURE_SCOPE
#define FIXTURE_SCOPE_END CAF_TEST_FIXTURE_SCOPE_END

// -- logging macros -----------------------------------------------------------

#define ERROR CAF_TEST_PRINT_ERROR
#define INFO CAF_TEST_PRINT_INFO
#define VERBOSE CAF_TEST_PRINT_VERBOSE
#define MESSAGE CAF_MESSAGE

// -- macros for checking results ---------------------------------------------

#define REQUIRE CAF_REQUIRE
#define REQUIRE_EQUAL CAF_REQUIRE_EQUAL
#define REQUIRE_NOT_EQUAL CAF_REQUIRE_NOT_EQUAL
#define REQUIRE_LESS CAF_REQUIRE_LESS
#define REQUIRE_LESS_EQUAL CAF_REQUIRE_LESS_EQUAL
#define REQUIRE_GREATER CAF_REQUIRE_GREATER
#define REQUIRE_GREATER_EQUAL CAF_REQUIRE_GREATER_EQUAL
#define CHECK CAF_CHECK
#define CHECK_EQUAL CAF_CHECK_EQUAL
#define CHECK_NOT_EQUAL CAF_CHECK_NOT_EQUAL
#define CHECK_LESS CAF_CHECK_LESS
#define CHECK_LESS_EQUAL CAF_CHECK_LESS_EQUAL
#define CHECK_GREATER CAF_CHECK_GREATER
#define CHECK_GREATER_EQUAL CAF_CHECK_GREATER_EQUAL
#define CHECK_FAIL CAF_CHECK_FAIL
#define FAIL CAF_FAIL

// -- fixtures -----------------------------------------------------------------

/// A fixture that offes a `context` configured with `test_coordinator` as
/// scheduler as well as a `scoped_actor`.
class base_fixture {
public:
  using scheduler_type = caf::scheduler::test_coordinator;

  base_fixture();

  virtual ~base_fixture();

  broker::endpoint ep;
  caf::actor_system& sys;
  caf::scoped_actor self;
  scheduler_type& sched;
  caf::timespan credit_round_interval;

  void run();

  void consume_message();

<<<<<<< HEAD
  template <class T = caf::scheduled_actor, class Handle = caf::actor>
  T& deref(const Handle& hdl) {
    auto ptr = caf::actor_cast<caf::abstract_actor*>(hdl);
    if (ptr == nullptr)
      CAF_FAIL("actor_cast failed");
    return dynamic_cast<T&>(*ptr);
  }
=======
  static void init_socket_api();

  static void deinit_socket_api();
>>>>>>> fadb908b

private:
  static broker::configuration make_config();
};

inline broker::data value_of(caf::expected<broker::data> x) {
  if (!x) {
    FAIL("cannot unbox expected<data>: " << to_string(x.error()));
  }
  return std::move(*x);
}

inline caf::error error_of(caf::expected<broker::data> x) {
  if (x) {
    FAIL("cannot get error of expected<data>, contains value: "
         << to_string(*x));
  }
  return std::move(x.error());
}

/// Convenience function for creating a vector of events from topic and data
/// pairs.
inline std::vector<broker::data_message>
data_msgs(std::initializer_list<std::pair<broker::topic, broker::data>> xs) {
  std::vector<broker::data_message> result;
  for (auto& x : xs)
    result.emplace_back(x.first, x.second);
  return result;
}<|MERGE_RESOLUTION|>--- conflicted
+++ resolved
@@ -69,7 +69,6 @@
 
   void consume_message();
 
-<<<<<<< HEAD
   template <class T = caf::scheduled_actor, class Handle = caf::actor>
   T& deref(const Handle& hdl) {
     auto ptr = caf::actor_cast<caf::abstract_actor*>(hdl);
@@ -77,11 +76,10 @@
       CAF_FAIL("actor_cast failed");
     return dynamic_cast<T&>(*ptr);
   }
-=======
+
   static void init_socket_api();
 
   static void deinit_socket_api();
->>>>>>> fadb908b
 
 private:
   static broker::configuration make_config();
